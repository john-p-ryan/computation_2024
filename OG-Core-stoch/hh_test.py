# %%
import numpy as np
import scipy.optimize as opt
import pytest
from ogcore import tax, utils
from ogcore.parameters import Specifications
import household_stoch as household
from ogcore import tax, SS
import ogcore.household as hh_core


# %%
test_data = [
    (0.1, 1, 10),
    (0.2, 2.5, 55.90169944),
    (
        np.array([0.5, 6.2, 1.5]),
        3.2,
        np.array([9.18958684, 0.002913041, 0.273217159]),
    ),
]


@pytest.mark.parametrize(
    "c,sigma,expected", test_data, ids=["Scalar 0", "Scalar 1", "Vector"]
)
def test_marg_ut_cons(c, sigma, expected):
    # Test marginal utility of consumption calculation
    test_value = household.marg_ut_cons(c, sigma)

    assert np.allclose(test_value, expected)


# %%

# Tuples in order: n, p, expected result
p1 = Specifications()
p1.b_ellipse = 0.527
p1.upsilon = 1.497
p1.ltilde = 1.0
p1.chi_n = 3.3

p2 = Specifications()
p2.b_ellipse = 0.527
p2.upsilon = 0.9
p2.ltilde = 1.0
p2.chi_n = 3.3

p3 = Specifications()
p3.b_ellipse = 0.527
p3.upsilon = 0.9
p3.ltilde = 2.3
p3.chi_n = 3.3

p4 = Specifications()
p4.b_ellipse = 2.6
p4.upsilon = 1.497
p4.ltilde = 1.0
p4.chi_n = 3.3

test_data = [
    (0.87, p1, 2.825570309),
    (0.0, p1, 0.0009117852028298067),
    (0.99999, p1, 69.52423604),
    (0.00001, p1, 0.005692782),
    (0.8, p2, 1.471592068),
    (0.8, p3, 0.795937549),
    (0.8, p4, 11.66354267),
    (
        np.array([[0.8, 0.9, 0.3], [0.5, 0.2, 0.99]]),
        p1,
        np.array(
            [
                [2.364110379, 3.126796062, 1.014935377],
                [1.4248841, 0.806333875, 6.987729463],
            ]
        ),
    ),
]


@pytest.mark.parametrize(
    "n,params,expected",
    test_data,
    ids=["1", "2", "3", "4", "5", "6", "7", "8"],
)
def test_marg_ut_labor(n, params, expected):
    # Test marginal utility of labor calculation
    test_value = household.marg_ut_labor(n, params.chi_n, params)

    assert np.allclose(test_value, expected)


# %%

# Test cases for inv_mu_c are the reverse of the test cases for
# marg_ut_cons from test_household.py
inv_mu_c_test_data = [
    (10, 1, 0.1),
    (55.90169944, 2.5, 0.2),
    (
        np.array([9.18958684, 0.002913041, 0.273217159]),
        3.2,
        np.array([0.5, 6.2, 1.5]),
    ),
]


@pytest.mark.parametrize(
    "value,sigma,expected",
    inv_mu_c_test_data,
    ids=["Scalar 1", "Scalar 2", "Vector"],
)
def test_inv_mu_c(value, sigma, expected):
    """
    Test the inverse marginal utility of consumption function `inv_mu_c`.
    """
    test_value = household.inv_mu_c(value, sigma)
    assert np.allclose(test_value, expected)


# %%
# Setup for marg_ut_beq tests
p1 = Specifications()
p1.chi_b = np.array([1.5, 2.5, 5.0])

# Case 1: Scalar, unconstrained b
b1 = 2.0
sigma1 = 2.0
j1 = 1
expected1 = p1.chi_b[j1] * (b1**-sigma1)

# Case 2: Scalar, constrained b (b < epsilon)
b2 = 0.00005
sigma2 = 2.0
j2 = 0
epsilon = 0.0001
# Note: The calculation for the constrained part is independent of chi_b
# as currently implemented.
b2_quad = (-sigma2 * (epsilon ** (-sigma2 - 1))) / 2
b1_quad = (epsilon**-sigma2) - 2 * b2_quad * epsilon
expected2 = 2 * b2_quad * b2 + b1_quad

# Case 3: Vector, mixed constrained and unconstrained
b3 = np.array([2.0, 0.00005])
sigma3 = 2.0
j3 = 1
# The first element is unconstrained, the second is constrained
expected3 = np.array([p1.chi_b[j3] * (b3[0] ** -sigma3), expected2])

# Case 4: Vector, all unconstrained
b4 = np.array([2.0, 3.0])
sigma4 = 1.5
j4 = 2
expected4 = p1.chi_b[j4] * (b4**-sigma4)

marg_ut_beq_test_data = [
    (b1, sigma1, j1, p1, expected1),
    (b2, sigma2, j2, p1, expected2),
    (b3, sigma3, j3, p1, expected3),
    (b4, sigma4, j4, p1, expected4),
]


@pytest.mark.parametrize(
    "b,sigma,j,p,expected",
    marg_ut_beq_test_data,
    ids=[
        "Scalar, unconstrained",
        "Scalar, constrained",
        "Vector, mixed",
        "Vector, unconstrained",
    ],
)
def test_marg_ut_beq(b, sigma, j, p, expected):
    """
    Test the marginal utility of bequests function `marg_ut_beq`.
    """
    test_value = household.marg_ut_beq(b, sigma, j, p)
    assert np.allclose(test_value, expected)


# %%

p1 = Specifications()
p1.zeta = np.array([[0.1, 0.3], [0.15, 0.4], [0.05, 0.0]])
p1.S = 3
p1.J = 2
p1.T = 3
p1.lambdas = np.array([0.6, 0.4])
p1.omega_SS = np.array([0.25, 0.25, 0.5])
p1.omega = np.tile(p1.omega_SS.reshape((1, p1.S)), (p1.T, 1))
BQ1 = 2.5
p1.use_zeta = True
expected1 = np.array([[1.66666667, 7.5], [2.5, 10.0], [0.416666667, 0.0]])
p2 = Specifications()
p2.zeta = np.array([[0.1, 0.3], [0.15, 0.4], [0.05, 0.0]])
p2.S = 3
p2.rho = np.array([[0.0, 0.0, 1.0]])
p2.J = 2
p2.T = 3
p2.lambdas = np.array([0.6, 0.4])
p2.omega_SS = np.array([0.25, 0.25, 0.5])
p2.omega = np.tile(p2.omega_SS.reshape((1, p2.S)), (p2.T, 1))
p2.use_zeta = True
BQ2 = np.array([2.5, 0.8, 3.6])
expected2 = np.array([7.5, 10.0, 0.0])
expected3 = np.array(
    [
        [[1.666666667, 7.5], [2.5, 10.0], [0.416666667, 0.0]],
        [[0.533333333, 2.4], [0.8, 3.2], [0.133333333, 0.0]],
        [[2.4, 10.8], [3.6, 14.4], [0.6, 0.0]],
    ]
)
expected4 = np.array([[7.5, 10.0, 0.0], [2.4, 3.2, 0.0], [10.8, 14.4, 0.0]])
p3 = Specifications()
p3.S = 3
p3.rho = np.array([[0.0, 0.0, 1.0]])
p3.J = 2
p3.T = 3
p3.lambdas = np.array([0.6, 0.4])
p3.omega_SS = np.array([0.25, 0.25, 0.5])
p3.omega = np.tile(p2.omega_SS.reshape((1, p2.S)), (p2.T, 1))
p3.use_zeta = False
BQ3 = np.array([1.1, 0.8])
BQ4 = np.array([[1.1, 0.8], [3.2, 4.6], [2.5, 0.1]])
expected5 = np.array(
    [[1.833333333, 2.0], [1.833333333, 2.0], [1.833333333, 2.0]]
)
expected6 = np.array([2.0, 2.0, 2.0])
expected7 = np.array(
    [
        [[1.833333333, 2.0], [1.833333333, 2.0], [1.833333333, 2.0]],
        [[5.333333333, 11.5], [5.333333333, 11.5], [5.333333333, 11.5]],
        [[4.166666667, 0.25], [4.166666667, 0.25], [4.166666667, 0.25]],
    ]
)
expected8 = np.array([[2.0, 2.0, 2.0], [11.5, 11.5, 11.5], [0.25, 0.25, 0.25]])
test_data = [
    (BQ1, None, p1, "SS", expected1),
    (BQ1, 1, p1, "SS", expected2),
    (BQ2, None, p2, "TPI", expected3),
    (BQ2, 1, p2, "TPI", expected4),
    (BQ3, None, p3, "SS", expected5),
    (BQ3, 1, p3, "SS", expected6),
    (BQ4, None, p3, "TPI", expected7),
    (BQ4, 1, p3, "TPI", expected8),
]


@pytest.mark.parametrize(
    "BQ,j,p,method,expected",
    test_data,
    ids=[
        "SS, use zeta, all j",
        "SS, use zeta, one j",
        "TPI, use zeta, all j",
        "TPI, use zeta, one j",
        "SS, not use zeta, all j",
        "SS, not use zeta, one j",
        "TPI, not use zeta, all j",
        "TPI, not use zeta, one j",
    ],
)
def test_get_bq(BQ, j, p, method, expected):
    # Test the get_bq function
    test_value = household.get_bq(BQ, j, p, method)
    print("Test value = ", test_value)
    assert np.allclose(test_value, expected)


# %%

p1 = Specifications()
p1.eta = np.tile(
    np.array([[0.1, 0.3], [0.15, 0.4], [0.05, 0.0]]).reshape(1, p2.S, p2.J),
    (p2.T, 1, 1),
)
p1.S = 3
p1.J = 2
p1.T = 3
p1.lambdas = np.array([0.6, 0.4])
p1.omega_SS = np.array([0.25, 0.25, 0.5])
p1.omega = np.tile(p1.omega_SS.reshape((1, p1.S)), (p1.T, 1))
TR1 = 2.5
expected1 = np.array([[1.66666667, 7.5], [2.5, 10.0], [0.416666667, 0.0]])
p2 = Specifications()
p2.S = 3
p2.rho = np.array([[0.0, 0.0, 1.0]])
p2.J = 2
p2.T = 3
p2.eta = np.tile(
    np.array([[0.1, 0.3], [0.15, 0.4], [0.05, 0.0]]).reshape(1, p2.S, p2.J),
    (p2.T, 1, 1),
)
p2.lambdas = np.array([0.6, 0.4])
p2.omega_SS = np.array([0.25, 0.25, 0.5])
p2.omega = np.tile(p2.omega_SS.reshape((1, p2.S)), (p2.T, 1))
TR2 = np.array([2.5, 0.8, 3.6])
expected2 = np.array([7.5, 10.0, 0.0])
expected3 = np.array(
    [
        [[1.666666667, 7.5], [2.5, 10.0], [0.416666667, 0.0]],
        [[0.533333333, 2.4], [0.8, 3.2], [0.133333333, 0.0]],
        [[2.4, 10.8], [3.6, 14.4], [0.6, 0.0]],
    ]
)
expected4 = np.array([[7.5, 10.0, 0.0], [2.4, 3.2, 0.0], [10.8, 14.4, 0.0]])
test_data = [
    (TR1, None, p1, "SS", expected1),
    (TR1, 1, p1, "SS", expected2),
    (TR2, None, p2, "TPI", expected3),
    (TR2, 1, p2, "TPI", expected4),
]


@pytest.mark.parametrize(
    "TR,j,p,method,expected",
    test_data,
    ids=["SS, all j", "SS, one j", "TPI, all j", "TPI, one j"],
)
def test_get_tr(TR, j, p, method, expected):
    # Test the get_tr function
    test_value = household.get_tr(TR, j, p, method)
    print("Test value = ", test_value)
    assert np.allclose(test_value, expected)


# %%


def setup_c_from_n_params():
    p = Specifications()
    p.S, p.J, p.T = 5, 2, 10
    p.g_y, p.sigma, p.ltilde = 0.02, 2.0, 1.0
    p.b_ellipse, p.upsilon = 5.0, 2.0
    p.chi_n = np.ones((p.S, p.J))
    p.tau_payroll = np.linspace(0.05, 0.10, p.T)
    p.labor_income_tax_noncompliance_rate = np.zeros((p.T, p.J))
    p.labor_income_tax_noncompliance_rate[:, 1] = 0.10
    e_path = np.tile(
        np.linspace(0.5, 1.5, p.S).reshape(1, p.S, 1), (p.T, 1, p.J)
    )
    e_path[:, :, 1] *= 1.2
    p.e = e_path
    etr_params = np.zeros((p.T, p.S, 12))
    mtrx_params = np.zeros((p.T, p.S, 12))
    mtrx_params[:, :, 10] = 0.25
    return {
        "p": p,
        "etr_params": etr_params,
        "mtrx_params": mtrx_params,
        "n": 0.4,
        "b": 10.0,
        "p_tilde": 1.0,
        "r": 0.05,
        "w": 1.2,
        "factor": 1.0,
        "z": 1.0,
    }


def get_ss_vector_expected_c(params):
    p, j = params["p"], 0
    S = p.S
    r, w, b, n, z = (np.ones(S) * params[k] for k in ("r", "w", "b", "n", "z"))
    e = np.squeeze(p.e[-1, :, j])
    chi_n = p.chi_n[:, j]
    tau_payroll = p.tau_payroll[-1]
    tax_noncompliance = p.labor_income_tax_noncompliance_rate[-1, j]
    mtrx_params_ss = params["mtrx_params"][-1, :, :]
    mtr_labor = tax.MTR_income(
        r,
        w,
        b,
        n,
        params["factor"],
        False,
        e * z,
        None,
        mtrx_params_ss,
        tax_noncompliance,
        p,
    )
    deriv = 1 - tau_payroll - mtr_labor
    mdu_labor = household.marg_ut_labor(n, chi_n, p)
    num = params["p_tilde"] * np.exp(p.g_y * (1 - p.sigma)) * mdu_labor
    den = w * e * z * deriv
    return household.inv_mu_c(num / den, p.sigma)


PARAMS = setup_c_from_n_params()
C_SS_EXPECTED_VEC = get_ss_vector_expected_c(PARAMS)


@pytest.mark.parametrize(
    "method, n, b, r, w, chi_n, mtrx_p, expected_c",
    [
        (
            "SS",
            np.ones(PARAMS["p"].S) * PARAMS["n"],
            np.ones(PARAMS["p"].S) * PARAMS["b"],
            np.ones(PARAMS["p"].S) * PARAMS["r"],
            np.ones(PARAMS["p"].S) * PARAMS["w"],
            PARAMS["p"].chi_n[:, 0],
            PARAMS["mtrx_params"][-1, :, :],
            C_SS_EXPECTED_VEC,
        ),
    ],
    ids=["SS vector"],
)
def test_c_from_n_vec(method, n, b, r, w, chi_n, mtrx_p, expected_c):
    """
    Test of the `c_from_n` function for vectorized cases (SS and TPI).
    This test will only pass with the fixed version of `c_from_n`.
    """
    p = PARAMS["p"]
    p_tilde, factor, z = (PARAMS[k] for k in ("p_tilde", "factor", "z"))

    # For SS, e is calculated internally. For TPI, pass None to trigger internal calc.
    test_c = household.c_from_n(
        n,
        b,
        p_tilde,
        r,
        w,
        factor,
        e=None,
        z=z,
        chi_n=chi_n,
        etr_params=PARAMS["etr_params"],
        mtrx_params=mtrx_p,
        t=None,
        j=0,
        p=p,
        method=method,
    )
    assert np.allclose(test_c, expected_c)


# %%
# Setup for testing b_from_c_EOL
p_b_from_c = Specifications()
p_b_from_c.J = 2
# Set bequest utility weights for two ability types
p_b_from_c.chi_b = np.array([0.5, 0.8])
# Set coefficient of relative risk aversion
p_b_from_c.sigma = 2.0

# Test data format: (c, p_tilde, j, sigma, p, expected_b)
test_data_b_from_c_EOL = [
    # Scenario 1: Scalar inputs
    (1.0, 1.1, 0, 2.0, p_b_from_c, 0.7416198487),
    # Scenario 2: Array c, scalar p_tilde, j=1
    (
        np.array([1.0, 2.0]),
        1.1,
        1,
        2.0,
        p_b_from_c,
        np.array([0.938083152, 1.876166304]),
    ),
    # Scenario 3: Array c and p_tilde
    (
        np.array([1.0, 2.0]),
        np.array([1.1, 1.2]),
        0,
        2.0,
        p_b_from_c,
        np.array([0.7416198487, 1.549193308]),
    ),
    # Scenario 4: Different sigma
    (2.5, 1.0, 1, 3.0, p_b_from_c, 2.5 * (0.8 * 1.0) ** (1 / 3.0)),
]


@pytest.mark.parametrize(
    "c, p_tilde, j, sigma, p, expected_b",
    test_data_b_from_c_EOL,
    ids=["Scalar inputs", "Array c", "Array c and p_tilde", "Different sigma"],
)
def test_b_from_c_EOL(c, p_tilde, j, sigma, p, expected_b):
    """
    Test of the household_stoch.b_from_c_EOL function.
    """
    test_b = household.b_from_c_EOL(c, p_tilde, j, sigma, p)
    assert np.allclose(test_b, expected_b)


# Setup for testing get_cons
p_get_cons = Specifications()
# Set growth rate of technology
p_get_cons.g_y = 0.02

# Test data format: (r, w, p_tilde, b, b_splus1, n, bq, net_tax, e, z, p, expected_cons)
test_data_get_cons = [
    # Case 1: Scalar inputs
    (
        0.04,
        1.5,
        1.0,
        10.0,
        11.0,
        0.8,
        0.5,
        2.0,
        1.0,
        1.2,
        p_get_cons,
        -0.88221474,
    ),
    # Case 2: Vector inputs
    (
        np.array([0.04, 0.05]),  # r
        np.array([1.5, 1.6]),  # w
        np.array([1.0, 1.1]),  # p_tilde
        np.array([10.0, 12.0]),  # b
        np.array([11.0, 13.0]),  # b_splus1
        np.array([0.8, 0.7]),  # n
        np.array([0.5, 0.6]),  # bq
        np.array([2.0, 2.5]),  # net_tax
        np.array([1.0, 1.1]),  # e
        np.array([1.2, 0.9]),  # z
        p_get_cons,
        np.array([-0.88221474, -1.3216522]),
    ),
]


@pytest.mark.parametrize(
    "r, w, p_tilde, b, b_splus1, n, bq, net_tax, e, z, p, expected_cons",
    test_data_get_cons,
    ids=["Scalar inputs", "Vector inputs"],
)
def test_get_cons(
    r, w, p_tilde, b, b_splus1, n, bq, net_tax, e, z, p, expected_cons
):
    """
    Test of the household_stoch.get_cons function.
    """
    test_cons = household.get_cons(
        r, w, p_tilde, b, b_splus1, n, bq, net_tax, e, z, p
    )
    assert np.allclose(test_cons, expected_cons)


# %%
def test_ci():
    """
    Test of the get_ci function
    """
    c_s = np.array([2.0, 3.0, 5.0, 7.0]).reshape(4, 1)
    p_i = np.array([1.1, 0.8, 1.0])
    p_tilde = np.array([2.3])
    tau_c = np.array([0.2, 0.3, 0.5])
    alpha_c = np.array([0.5, 0.3, 0.2])
    expected_ci = np.array(
        [
            [1.742424242, 2.613636364, 4.356060606, 6.098484848],
            [1.326923077, 1.990384615, 3.317307692, 4.644230769],
            [0.613333333, 0.92, 1.533333333, 2.146666667],
        ]
    ).reshape(3, 4, 1)

    test_ci = household.get_ci(c_s, p_i, p_tilde, tau_c, alpha_c)

    assert np.allclose(test_ci, expected_ci)


# %%


def setup_c_from_b_splus1_params(taxes=False):
    """
    Set up parameters for testing the c_from_b_splus1 function.
    """
    p = Specifications()
    p.S, p.J, p.T = 5, 1, 5
    p.beta = np.array([0.96])
    p.sigma = 2.0
    p.g_y = 0.02
    p.nz = 2
    p.z_grid = np.array([0.8, 1.2])
    p.Z = np.array([[0.9, 0.1], [0.1, 0.9]])
    p.chi_b = np.array([2.0])
    p.e = np.tile(np.linspace(1.0, 1.2, p.S).reshape(1, p.S, 1), (p.T, 1, 1))
    p.retire = p.S + 1  # Everyone works

    # Tax parameters
    p.capital_income_tax_noncompliance_rate = np.zeros((p.T, p.J))
    etr_params = np.zeros((p.T, p.S, 12))
    mtry_params = np.zeros((p.T, p.S, 12))
    if taxes:
        # Add a simple MTR on capital income
        mtry_params[:, :, 10] = 0.15
        p.h_wealth = np.ones(p.T) * 0.4
        p.m_wealth = np.ones(p.T) * 1.0
        p.p_wealth = np.ones(p.T) * 0.01
    else:
        p.h_wealth = np.zeros(p.T)
        p.m_wealth = np.ones(p.T)
        p.p_wealth = np.zeros(p.T)

    # Function inputs
    s = 1  # current age is s=1 (second period of life)
    j = 0
    t = 0
    z_index = 0  # current productivity state is low
    r_splus1 = 0.04
    w_splus1 = 1.5
    p_tilde_splus1 = 1.0
    p_tilde_s = 1.0
    b_splus1 = np.array([5.0, 10.0])  # nb=2
    # Next period's policy functions (nb x nz)
    n_splus1_policy = np.array([[0.3, 0.4], [0.3, 0.4]])
    c_splus1_policy = np.array([[2.0, 2.5], [8.0, 9.0]])
    factor = 1.0
    rho_s = 0.1  # mortality rate at age s

    # Manually calculate expected consumption
    beta = p.beta[j]
    bequest_utility = rho_s * household.marg_ut_beq(b_splus1, p.sigma, j, p)

    # Calculate expectation of marginal utility
    consumption_utility_matrix = np.zeros(
        (b_splus1.shape[0], p.z_grid.shape[0])
    )
    for zp_index, zp in enumerate(p.z_grid):
        mtr_capital = tax.MTR_income(
            r_splus1,
            w_splus1,
            b_splus1,
            n_splus1_policy[:, zp_index],
            factor,
            True,
            p.e[t, s + 1, j] * zp,
            etr_params[t, s + 1, :],
            mtry_params[t, s + 1, :],
            p.capital_income_tax_noncompliance_rate[t, j],
            p,
        )
        mtr_wealth = tax.MTR_wealth(
            b_splus1, p.h_wealth[t + 1], p.m_wealth[t + 1], p.p_wealth[t + 1]
        )
        deriv = (1 + r_splus1) - (r_splus1 * mtr_capital) - mtr_wealth

        mu_c_splus1 = household.marg_ut_cons(
            c_splus1_policy[:, zp_index], p.sigma
        )
        consumption_utility_matrix[:, zp_index] = (
            deriv * mu_c_splus1 / p_tilde_splus1
        )

    prob_z_splus1 = p.Z[z_index, :]
    E_MU_c = consumption_utility_matrix @ prob_z_splus1

    # Final calculation using the *correct* Euler equation
    growth_term = np.exp(p.g_y * (1 - p.sigma))
    mu_c_rhs = bequest_utility + beta * (1 - rho_s) * growth_term * E_MU_c
    expected_c = household.inv_mu_c(p_tilde_s * mu_c_rhs, p.sigma)

    # Gather args for function call
    args = (
        r_splus1,
        w_splus1,
        p_tilde_splus1,
        p_tilde_s,
        b_splus1,
        n_splus1_policy,
        c_splus1_policy,
        factor,
        rho_s,
        etr_params[t + 1, s + 1, :],
        mtry_params[t + 1, s + 1, :],
        j,
        t + 1,
        p.e[t, s + 1, j],
        z_index,
        p,
        "TPI",
    )

    return args, expected_c


@pytest.mark.parametrize(
    "setup_params",
    [{"taxes": False}, {"taxes": True}],
    ids=["No Taxes", "With Capital/Wealth Taxes"],
)
def test_c_from_b_splus1(setup_params):
    """
    Test of the household_stoch.c_from_b_splus1 function.
    """
    args, expected_c = setup_c_from_b_splus1_params(**setup_params)

    test_c = household.c_from_b_splus1(*args)

    assert np.allclose(test_c, expected_c)


# %% Tests for FOC_labor and get_y


def test_get_y_stoch():
    """
    Test of the household_stoch.get_y() function.
    """
    # Setup parameters
    p = Specifications()
    p.S = 3
    p.J = 1
    p.T = 1
    # Set a 3D e-path as the function expects
    p.e = np.array([[[1.0], [1.5], [0.2]]])

    # Test case variables
    r_p = np.array([0.05, 0.04, 0.09])
    w = np.array([1.2, 0.8, 2.5])
    b_s = np.array([0.5, 0.99, 9])
    n = np.array([0.8, 3.2, 0.2])
    # Case 1: Scalar productivity shock
    z1 = 1.1
    # Case 2: Vector of productivity shocks
    z2 = np.array([0.9, 1.0, 1.2])

    # Manually calculate expected income
    e_ss = np.squeeze(p.e[-1, :, :])
    expected_y1 = r_p * b_s + w * e_ss * z1 * n
    expected_y2 = r_p * b_s + w * e_ss * z2 * n

    # Run tests
    test_y1 = household.get_y(r_p, w, b_s, n, z1, p, "SS")
    test_y2 = household.get_y(r_p, w, b_s, n, z2, p, "SS")

    assert np.allclose(test_y1, expected_y1)
    assert np.allclose(test_y2, expected_y2)


# Setup for FOC_labor test
# Define variables for test of SS version
p_foc = Specifications()
p_foc.sigma = 1.5
p_foc.g_y = 0.04
p_foc.b_ellipse = 0.527
p_foc.upsilon = 1.45
p_foc.ltilde = 1.2
p_foc.J = 1
p_foc.S = 3
p_foc.T = 3
p_foc.chi_n = np.array([0.75, 0.8, 0.9]).reshape(3, 1)
p_foc.e = np.array([1.0, 0.9, 1.4]).reshape(3, 1)
# Make e 3D for TPI cases if needed, but for SS it's okay
p_foc.e = np.tile(p_foc.e.reshape(1, p_foc.S, p_foc.J), (p_foc.T, 1, 1))

p_foc.labor_income_tax_noncompliance_rate = np.zeros(
    (p_foc.T + p_foc.S, p_foc.J)
)
p_foc.tau_payroll = np.array([0.15])
# Set up simple tax functions
etr_params = np.zeros((p_foc.S, 12))
mtrx_params = np.zeros((p_foc.S, 12))
mtrx_params[:, 10] = 0.22  # Simple 22% MTR on labor income
# Make tax params 3D for TPI cases
etr_params_3d = np.tile(etr_params.reshape(1, p_foc.S, 12), (p_foc.T, 1, 1))
mtrx_params_3d = np.tile(mtrx_params.reshape(1, p_foc.S, 12), (p_foc.T, 1, 1))


# Variables for the test
r = 0.05
w = 1.2
b = np.array([0.0, 0.8, 0.5])
n = np.array([0.9, 0.8, 0.5])
b_splus1 = np.array([0.8, 0.5, 0.1])
bq = np.array([0.1, 0.1, 0.1])
factor = 1.0
tr = 0.0
ubi = 0.0
theta = np.array([0.0])
p_tilde = 1.0
j = 0
t = None  # for SS
method = "SS"
z_scalar = 1.1
z_vector = np.array([0.9, 1.0, 1.2])

# To correctly test, we need a consistent consumption value
e_ss = np.squeeze(p_foc.e[-1, :, j])
net_tax_scalar_z = tax.net_taxes(
    r,
    w,
    b,
    n,
    bq,
    factor,
    tr,
    ubi,
    theta,
    t,
    j,
    False,
    method,
    e_ss * z_scalar,
    etr_params,
    p_foc,
)
c_scalar_z = household.get_cons(
    r, w, p_tilde, b, b_splus1, n, bq, net_tax_scalar_z, e_ss, z_scalar, p_foc
)

net_tax_vector_z = tax.net_taxes(
    r,
    w,
    b,
    n,
    bq,
    factor,
    tr,
    ubi,
    theta,
    t,
    j,
    False,
    method,
    e_ss * z_vector,
    etr_params,
    p_foc,
)
c_vector_z = household.get_cons(
    r, w, p_tilde, b, b_splus1, n, bq, net_tax_vector_z, e_ss, z_vector, p_foc
)

# Manually calculate FOC error for the scalar case
mtrx_s = tax.MTR_income(
    r,
    w,
    b,
    n,
    factor,
    False,
    e_ss * z_scalar,
    etr_params,
    mtrx_params,
    0.0,
    p_foc,
)
deriv_s = 1 - p_foc.tau_payroll[-1] - mtrx_s
mu_c_s = household.marg_ut_cons(c_scalar_z, p_foc.sigma)
mdu_n_s = household.marg_ut_labor(n, np.squeeze(p_foc.chi_n), p_foc)
expected_ss_scalar_z = (
    mu_c_s * (1 / p_tilde) * w * deriv_s * e_ss * z_scalar - mdu_n_s
)

# Manually calculate FOC error for the vector case
mtrx_v = tax.MTR_income(
    r,
    w,
    b,
    n,
    factor,
    False,
    e_ss * z_vector,
    etr_params,
    mtrx_params,
    0.0,
    p_foc,
)
deriv_v = 1 - p_foc.tau_payroll[-1] - mtrx_v
mu_c_v = household.marg_ut_cons(c_vector_z, p_foc.sigma)
mdu_n_v = household.marg_ut_labor(n, np.squeeze(p_foc.chi_n), p_foc)
expected_ss_vector_z = (
    mu_c_v * (1 / p_tilde) * w * deriv_v * e_ss * z_vector - mdu_n_v
)


@pytest.mark.parametrize(
    "c, z, e, expected",
    [
        (c_scalar_z, z_scalar, e_ss, expected_ss_scalar_z),
        (c_vector_z, z_vector, e_ss, expected_ss_vector_z),
    ],
    ids=["SS with scalar z", "SS with vector z"],
)
def test_FOC_labor_stoch(c, z, e, expected):
    """
    Test of the household_stoch.FOC_labor() function.
    """
    test_error = household.FOC_labor(
        r,
        w,
        p_tilde,
        b,
        c,
        n,
        factor,
        e,
        z,
        np.squeeze(p_foc.chi_n),
        etr_params,
        mtrx_params,
        t,
        j,
        p_foc,
        method,
    )

    assert np.allclose(test_error, expected)


# %%

bssmat0 = np.array([[0.1, 0.2], [0.3, 0.4]])
nssmat0 = np.array([[0.1, 0.2], [0.3, 0.4]])
cssmat0 = np.array([[0.1, 0.2], [0.3, 0.4]])

bssmat1 = np.array([[-0.1, -0.2], [-0.3, -0.4]])
nssmat1 = np.array([[-0.1, -0.2], [3.3, 4.4]])
cssmat1 = np.array([[-0.1, -0.2], [-0.3, -0.4]])
test_data = [
    (bssmat0, nssmat0, cssmat0, 1.0),
    (bssmat1, nssmat1, cssmat1, 1.0),
]


@pytest.mark.parametrize(
    "bssmat,nssmat,cssmat,ltilde", test_data, ids=["passing", "failing"]
)
def test_constraint_checker_SS(bssmat, nssmat, cssmat, ltilde):
    household.constraint_checker_SS(bssmat, nssmat, cssmat, ltilde)
    assert True


@pytest.mark.parametrize(
    "bssmat,nssmat,cssmat,ltilde", test_data, ids=["passing", "failing"]
)
def test_constraint_checker_TPI(bssmat, nssmat, cssmat, ltilde):
    household.constraint_checker_TPI(bssmat, nssmat, cssmat, 10, ltilde)
    assert True


# %% Test for BC_residual

# Setup parameters and variables for a series of test cases
p_bc = Specifications()
p_bc.g_y = 0.02  # Set a non-zero growth rate
savings_detrend_factor = np.exp(p_bc.g_y)

# Test Case 1: Scalar inputs, zero residual
r1, w1, p_tilde1 = 0.04, 1.5, 1.0
b1, n1, b_splus1_1 = 10.0, 0.8, 11.0
bq1, net_tax1, e1, z1 = 0.5, 2.0, 1.0, 1.2
# Manually calculate the consumption level that solves the budget constraint
resources1 = (1 + r1) * b1 + w1 * e1 * z1 * n1 + bq1 - net_tax1
c1_zero_resid = (resources1 - b_splus1_1 * savings_detrend_factor) / p_tilde1
args1 = (
    c1_zero_resid,
    n1,
    b1,
    b_splus1_1,
    r1,
    w1,
    p_tilde1,
    e1,
    z1,
    bq1,
    net_tax1,
    p_bc,
)

# Test Case 2: Scalar inputs, positive residual (underspending)
c2_pos_resid = c1_zero_resid - 1.0  # Consume less than budget allows
args2 = (
    c2_pos_resid,
    n1,
    b1,
    b_splus1_1,
    r1,
    w1,
    p_tilde1,
    e1,
    z1,
    bq1,
    net_tax1,
    p_bc,
)
# The residual should be the unspent amount: p_tilde * 1.0
expected2 = p_tilde1 * 1.0

# Test Case 3: Vector inputs, zero residual
r3 = np.array([0.04, 0.05])
w3, p_tilde3 = np.array([1.5, 1.6]), np.array([1.0, 1.1])
b3, n3 = np.array([10.0, 12.0]), np.array([0.8, 0.7])
b_splus1_3 = np.array([11.0, 13.0])
bq3, net_tax3 = np.array([0.5, 0.6]), np.array([2.0, 2.5])
e3, z3 = np.array([1.0, 1.1]), np.array([1.2, 0.9])
# Calculate the c vector that solves the budget constraint
resources3 = (1 + r3) * b3 + w3 * e3 * z3 * n3 + bq3 - net_tax3
c3_zero_resid = (resources3 - b_splus1_3 * savings_detrend_factor) / p_tilde3
args3 = (
    c3_zero_resid,
    n3,
    b3,
    b_splus1_3,
    r3,
    w3,
    p_tilde3,
    e3,
    z3,
    bq3,
    net_tax3,
    p_bc,
)

# Test Case 4: Vector inputs, non-zero residual (overspending)
c4_neg_resid = c3_zero_resid + np.array(
    [0.5, 2.0]
)  # Consume more than budget allows
args4 = (
    c4_neg_resid,
    n3,
    b3,
    b_splus1_3,
    r3,
    w3,
    p_tilde3,
    e3,
    z3,
    bq3,
    net_tax3,
    p_bc,
)
# The residual should be the negative of the overspent amount
expected4 = -p_tilde3 * np.array([0.5, 2.0])


@pytest.mark.parametrize(
    "args, expected_residual",
    [
        (args1, 0.0),
        (args2, expected2),
        (args3, np.array([0.0, 0.0])),
        (args4, expected4),
    ],
    ids=[
        "Scalar, zero residual",
        "Scalar, positive residual",
        "Vector, zero residual",
        "Vector, non-zero residual",
    ],
)
def test_BC_residual(args, expected_residual):
    """
    Test of the household_stoch.BC_residual function.
    """
    test_residual = household.BC_residual(*args)
    assert np.allclose(test_residual, expected_residual)


# %% Test for EOL_system


def setup_EOL_system_params(vector=False):
    """
    Set up parameters for testing the EOL_system function.
    This creates a consistent set of parameters and variables, then
    manually calculates the expected residual from the budget constraint
    at the end of life, which is what EOL_system is designed to return.
    """
    p = Specifications()
    p.sigma = 2.0
    p.g_y = 0.02
    p.b_ellipse = 5.0
    p.upsilon = 2.0
    p.ltilde = 1.0
    p.J = 1
    p.S = 3
    p.T = 3
    # p.retire = p.S
    p.retire = np.array([p.S])  # Changed to array
    # Use s-specific chi_n and 3D e, as EOL is age-specific
    p.chi_n = np.array([0.8, 0.85, 0.9]).reshape(3, 1)
    p.e = np.array([1.0, 1.1, 1.2]).reshape(3, 1)
    p.e = np.tile(p.e.reshape(1, p.S, p.J), (p.T, 1, 1))
    # Use j-specific chi_b
    p.chi_b = np.array([2.5])

    # Simplified tax system for clarity
    p.labor_income_tax_noncompliance_rate = np.zeros((p.T, p.J))
    p.tau_payroll = np.array([0.1, 0.1, 0.1])
    # The functions called by EOL_system expect tax params for a specific age.
    etr_params_s = np.zeros(12)
    mtrx_params_s = np.zeros(12)
    mtrx_params_s[10] = 0.20  # Flat 20% MTR on labor

    # Function inputs
    s_EOL = p.S - 1  # End of life period index (s=2)
    r = 0.04
    w = np.array([1.5])
    p_tilde = 1.0
    tr = 0.1
    ubi = 0.0
    bq = 0.2
    theta = np.array([0.0])
    factor = 1.0
    j = 0
    method = "SS"
    # For SS method, t is not used for indexing. Can be None or 0 if not used for indexing.
    t = None

    # Get values for the specific EOL age
    e_s = p.e[-1, s_EOL, j]
    chi_n_s = p.chi_n[s_EOL, j]

    if not vector:
        # n = np.array([0.5])
        n = 0.5
        b = 8.0
        z = 1.1
    else:
        n = np.array([0.4, 0.6])
        b = np.array([7.0, 9.0])
        z = np.array([0.9, 1.2])

    n = np.atleast_1d(n)  # Ensure n is always an array for pension
    # Manually calculate the expected residual by replicating EOL_system logic
    # 1. Consumption from labor FOC
    c = household.c_from_n(
        n,
        b,
        p_tilde,
        r,
        w,
        factor,
        e_s,
        z,
        chi_n_s,
        etr_params_s,
        mtrx_params_s,
        t=t,
        j=j,
        p=p,
        method=method,
    )

    # 2. Bequests from consumption
    b_splus1 = household.b_from_c_EOL(c, p_tilde, j, p.sigma, p)

    # 3. Net taxes
    net_tax = tax.net_taxes(
        r,
        w,
        b,
        n,
        bq,
        factor,
        tr,
        ubi,
        theta,
        t,
        j,
        False,
        method,
        e_s * z,
        etr_params_s,
        p,
    )

    # 4. Budget constraint residual
    expected_residual = household.BC_residual(
        c, n, b, b_splus1, r, w, p_tilde, e_s, z, bq, net_tax, p
    )

    # Gather args for the function call to EOL_system
    args = (
        n,
        b,
        p_tilde,
        r,
        w,
        tr,
        ubi,
        bq,
        theta,
        factor,
        e_s,
        z,
        chi_n_s,
        etr_params_s,
        mtrx_params_s,
        t,
        j,
        p,
        method,
    )

    return args, expected_residual


@pytest.mark.parametrize(
    "vector_case", [False, True], ids=["Scalar case", "Vector case"]
)
def test_EOL_system(vector_case):
    """
    Test of the household_stoch.EOL_system function.
    """
    args, expected_residual = setup_EOL_system_params(vector=vector_case)

    test_residual = household.EOL_system(*args)

    assert np.allclose(test_residual, expected_residual)


# %% Test for HH_system


def setup_HH_system_params(scalar_case=True):
    """
    Set up parameters for testing the HH_system function.
    This creates a consistent set of parameters and variables, then
    manually calculates the expected residuals from the budget constraint
    and the labor FOC, which is what HH_system is designed to return.
    """
    p = Specifications()
    p.sigma, p.g_y, p.ltilde = 1.5, 0.02, 1.2
    p.b_ellipse, p.upsilon = 0.527, 1.45
    p.J, p.S, p.T = 1, 3, 3
    p.chi_n = np.array([0.75, 0.8, 0.9]).reshape(3, 1)
    p.e = np.array([1.0, 0.9, 1.4]).reshape(3, 1)
    p.e = np.tile(p.e.reshape(1, p.S, p.J), (p.T, 1, 1))

    # Simplified tax system
    p.labor_income_tax_noncompliance_rate = np.zeros((p.T, p.J))
    p.tau_payroll = np.array([0.15])
    etr_params_s = np.zeros(12)
    mtrx_params_s = np.zeros(12)
    mtrx_params_s[10] = 0.22  # Flat 22% MTR on labor

    # Function inputs
    s = 1  # A period before the end of life
    r, w, p_tilde = 0.05, 1.2, 1.0
    tr, ubi, bq = 0.0, 0.0, 0.1
    theta = np.array([0.1])
    factor = 1.0
    j, t, method = 0, None, "SS"
    e_s = p.e[-1, s, j]
    chi_n_s = p.chi_n[s, j]

    if scalar_case:
        x = np.array([8.0, 0.7])  # guess for [b, n]
        c = 7.5
        b_splus1 = 8.2
        z = 1.1
    else:  # vector case for x, c, b_splus1, and z
        x = np.array([np.array([8.0, 9.0]), np.array([0.7, 0.6])])
        c = np.array([7.5, 8.5])
        b_splus1 = np.array([8.2, 9.3])
        z = np.array([1.1, 0.9])

    b, n = x[0], x[1]

    # need n as array for pension calculations
    n = np.atleast_1d(n)

    # Manually calculate expected residuals
    net_tax = tax.net_taxes(
        r,
        w,
        b,
        n,
        bq,
        factor,
        tr,
        ubi,
        theta,
        t,
        j,
        False,
        method,
        e_s * z,
        etr_params_s,
        p,
    )
    BC_error = household.BC_residual(
        c, n, b, b_splus1, r, w, p_tilde, e_s, z, bq, net_tax, p
    )
    FOC_error = household.FOC_labor(
        r,
        w,
        p_tilde,
        b,
        c,
        n,
        factor,
        e_s,
        z,
        chi_n_s,
        etr_params_s,
        mtrx_params_s,
        t,
        j,
        p,
        method,
    )

    expected_HH_error = np.array([BC_error, FOC_error])

    # Gather args for the function call
    args = (
        x,
        c,
        b_splus1,
        r,
        w,
        p_tilde,
        factor,
        tr,
        ubi,
        bq,
        theta,
        e_s,
        z,
        chi_n_s,
        etr_params_s,
        mtrx_params_s,
        j,
        t,
        p,
        method,
    )

    # THE FIX: Squeeze the expected error for the scalar case to match the
    # shape of the function's output. The vector case is returned as is.
    if scalar_case:
        return args, np.squeeze(expected_HH_error)
    else:
        return args, expected_HH_error


@pytest.mark.parametrize(
    "scalar_case", [True, False], ids=["Scalar inputs", "Vector inputs"]
)
def test_HH_system(scalar_case):
    """
    Test of the household_stoch.HH_system function.
    This function computes the residuals for the budget constraint and the
    labor supply FOC for a given guess of savings (b) and labor (n).
    """
    args, expected_error = setup_HH_system_params(scalar_case=scalar_case)

    # The HH_system function expects x to be a 1D array/list.
    # For the vector case, we cannot pass a 2D array, so we must loop.
    if not scalar_case:
        # Unpack args and test each element of the vector case individually
        (
            x,
            c,
            b_splus1,
            r,
            w,
            p_tilde,
            factor,
            tr,
            ubi,
            bq,
            theta,
            e_s,
            z,
            chi_n_s,
            etr_params_s,
            mtrx_params_s,
            j,
            t,
            p,
            method,
        ) = args

        for i in range(len(x[0])):
            x_i = np.array([x[0][i], x[1][i]])
            args_i = (
                x_i,
                c[i],
                b_splus1[i],
                r,
                w,
                p_tilde,
                factor,
                tr,
                ubi,
                bq,
                theta,
                e_s,
                z[i],
                chi_n_s,
                etr_params_s,
                mtrx_params_s,
                j,
                t,
                p,
                method,
            )
            test_error_i = household.HH_system(*args_i)
            expected_error_i = expected_error[:, i]
            assert np.allclose(test_error_i, expected_error_i)
    else:  # Scalar case
        test_error = household.HH_system(*args)
        assert np.allclose(test_error, expected_error)


# %% Test for solve_HH

# Create a Specifications object for the test
p_solve_hh = Specifications()
p_solve_hh.S = 4  # Life periods
p_solve_hh.J = 1  # Ability types
p_solve_hh.T = 4  # Time periods for TPI
p_solve_hh.beta = np.array([0.96])
p_solve_hh.sigma = 2.0
p_solve_hh.g_y = 0.01
p_solve_hh.nz = 2  # Number of productivity states
p_solve_hh.z_grid = np.array([0.8, 1.2])
p_solve_hh.Z = np.array([[0.9, 0.1], [0.1, 0.9]])  # Markov transition matrix
p_solve_hh.chi_b = np.array([2.0])
p_solve_hh.ltilde = 1.0
p_solve_hh.b_ellipse = 5.0
p_solve_hh.upsilon = 2.0
p_solve_hh.retire = np.array([p_solve_hh.S + 1])  # need as array?

# Set 3D and 2D arrays for parameters as expected by functions
p_solve_hh.e = np.tile(
    np.linspace(1.0, 1.2, p_solve_hh.S).reshape(1, p_solve_hh.S, 1),
    (p_solve_hh.T, 1, 1),
)
p_solve_hh.chi_n = np.tile(
    np.array([0.5, 0.6, 0.7, 0.8]).reshape(1, p_solve_hh.S, 1),
    (p_solve_hh.T, 1, 1),
)
p_solve_hh.rho = np.array([0.1, 0.1, 0.1, 1.0])  # Age-specific mortality rates

# Tax parameters
p_solve_hh.labor_income_tax_noncompliance_rate = np.zeros(
    (p_solve_hh.T, p_solve_hh.J)
)
p_solve_hh.capital_income_tax_noncompliance_rate = np.zeros(
    (p_solve_hh.T, p_solve_hh.J)
)
etr_params_hh = np.zeros((p_solve_hh.T, p_solve_hh.S, 12))
mtrx_params_hh = np.zeros((p_solve_hh.T, p_solve_hh.S, 12))
mtry_params_hh = np.zeros((p_solve_hh.T, p_solve_hh.S, 12))
mtrx_params_hh[:, :, 10] = 0.20  # 20% MTR on labor
mtry_params_hh[:, :, 10] = 0.10  # 10% MTR on capital
p_solve_hh.h_wealth = np.zeros(p_solve_hh.T)
p_solve_hh.m_wealth = np.ones(p_solve_hh.T)
p_solve_hh.p_wealth = np.zeros(p_solve_hh.T)
p_solve_hh.tau_payroll = np.ones(p_solve_hh.T) * 0.05

# Other inputs for solve_HH for a steady-state (SS) case
r_hh = 0.04
w_hh = 1.2
p_tilde_hh = 1.0
factor_hh = 1.0
tr_hh = 0.0
bq_hh = 0.0
ubi_hh = 0.0
b_grid_hh = np.linspace(0.001, 20, 100)
theta_hh = np.array([0.0])
j_hh = 0
t_hh = 0  # Start time for TPI path

# For SS, functions expect S-length vectors for time-varying params
ss_r = np.ones(p_solve_hh.S) * r_hh
ss_w = np.ones(p_solve_hh.S) * w_hh
ss_p_tilde = np.ones(p_solve_hh.S) * p_tilde_hh
ss_tr = np.ones(p_solve_hh.S) * tr_hh
ss_bq = np.ones(p_solve_hh.S) * bq_hh
# The 't' parameter in solve_HH is used for indexing TPI paths. For SS, it can be a vector of zeros.
ss_t = np.zeros(p_solve_hh.S, dtype=int)
ss_e = p_solve_hh.e[-1, :, j_hh]
ss_chi_n = p_solve_hh.chi_n[-1, :, j_hh]
ss_etr_params = etr_params_hh[-1, :, :]
ss_mtrx_params = mtrx_params_hh[-1, :, :]
ss_mtry_params = mtry_params_hh[-1, :, :]

# This dictionary holds all arguments for the call to solve_HH
# This is not a fixture, just a dictionary for organizing args
solve_hh_args = {
    "r": ss_r,
    "w": ss_w,
    "p_tilde": ss_p_tilde,
    "factor": factor_hh,
    "tr": ss_tr,
    "bq": ss_bq,
    "ubi": ubi_hh,
    "b_grid": b_grid_hh,
    "sigma": p_solve_hh.sigma,
    "theta": theta_hh,
    "chi_n": ss_chi_n,
    "rho": p_solve_hh.rho,
    "e": ss_e,
    "etr_params": ss_etr_params,
    "mtrx_params": ss_mtrx_params,
    "mtry_params": ss_mtry_params,
    "j": j_hh,
    "t": ss_t,
    "p": p_solve_hh,
    "method": "SS",
}


def test_solve_HH():
    """
    Test of the household_stoch.solve_HH function.
    This test runs the solver and checks for plausible properties of the
    resulting policy functions, such as shape, monotonicity, and that
    the choices satisfy the household's first-order conditions.
    """
    # Use the pre-defined arguments from the module scope
    args = solve_hh_args
    p = args["p"]
    b_grid = args["b_grid"]
    nb = len(b_grid)

    # Run the solver
    b_policy, c_policy, n_policy = household.solve_HH(**args)

    # 1. Test output shapes and types
    assert isinstance(b_policy, np.ndarray)
    assert isinstance(c_policy, np.ndarray)
    assert isinstance(n_policy, np.ndarray)
    expected_shape = (p.S, nb, p.nz)
    assert b_policy.shape == expected_shape
    assert c_policy.shape == expected_shape
    assert n_policy.shape == expected_shape

    # 2. Test for constraint satisfaction
    assert np.all(c_policy >= 0)
    assert np.all(b_policy >= 0)  # Assumes borrowing constraint b >= 0
    assert np.all(n_policy >= 0)
    assert np.all(n_policy <= p.ltilde)

    # 3. Test for monotonicity
    # Savings and consumption should be increasing in assets for each age and shock
    for s in range(p.S):
        for z in range(p.nz):
            # Differences between adjacent elements in the policy should be non-negative
            assert np.all(np.diff(c_policy[s, :, z]) >= 0)
            assert np.all(np.diff(b_policy[s, :, z]) >= 0)

    # 4. Test consistency by checking FOC and BC for a sample point
    # Pick a point in the middle of the grid, away from the boundaries
    s_test = p.S - 2  # Not the last period
    b_idx_test = nb // 2
    z_idx_test = 0
    b_s = b_grid[b_idx_test]
    n_s = n_policy[s_test, b_idx_test, z_idx_test]
    c_s = c_policy[s_test, b_idx_test, z_idx_test]
    b_splus1 = b_policy[s_test, b_idx_test, z_idx_test]
    z_s = p.z_grid[z_idx_test]

    # Check the budget constraint for this point
    net_tax = tax.net_taxes(
        args["r"][s_test],
        args["w"][s_test],
        b_s,
        np.atleast_1d(n_s),
        args["bq"][s_test],
        args["factor"],
        args["tr"][s_test],
        args["ubi"],
        args["theta"],
        args["t"][s_test],
        args["j"],
        False,
        "SS",
        args["e"][s_test] * z_s,
        args["etr_params"][s_test, :],
        args["p"],
    )
    bc_resid = household.BC_residual(
        c_s,
        n_s,
        b_s,
        b_splus1,
        args["r"][s_test],
        args["w"][s_test],
        args["p_tilde"][s_test],
        args["e"][s_test],
        z_s,
        args["bq"][s_test],
        net_tax,
        p,
    )

    # Check the labor FOC for this point
    foc_lab_resid = household.FOC_labor(
        args["r"][s_test],
        args["w"][s_test],
        args["p_tilde"][s_test],
        b_s,
        c_s,
        n_s,
        args["factor"],
        args["e"][s_test],
        z_s,
        args["chi_n"][s_test],
        args["etr_params"][s_test, :],
        args["mtrx_params"][s_test, :],
        args["t"][s_test],
        args["j"],
        p,
        "SS",
    )

    # print the maximum residuals and the index of the maximum residuals
    print("Max BC residual:", np.max(np.abs(bc_resid)))
    print("Index of max BC residual:", np.argmax(np.abs(bc_resid)))
    print("Max FOC labor residual:", np.max(np.abs(foc_lab_resid)))
    print("Index of max FOC labor residual:", np.argmax(np.abs(foc_lab_resid)))

    # The residuals should be very close to zero
    assert np.isclose(bc_resid, 0, atol=1e-5)
<<<<<<< HEAD
    assert np.isclose(
        foc_lab_resid, 0, atol=1e-4
    )  # persistent error - can't get it lower?


def test_ogcore_HH_soln():
    """
    This test compares the household policy functions solved for in
    OG-Core's household.inner_loop to the solutions from
    household_stoch.solve_HH. The test is run for a single ability type.
    """
    p = Specifications()
    # Change J to one to test a single ability type
    p.J = 1
    p.lambdas = np.array([1.0])
    p.e = np.array([[[1.0]]])  # Effective labor units
    p.beta = np.array([0.96])  # Discount factor

    # Call the inner loop to get the OG-Core solution
    bssmat = (np.ones((p.S, p.J)) * 0.05,)
    nssmat = (np.ones((p.S, p.J)) * 0.5,)
    r_p = (0.05,)
    r = (r_p,)
    w = (1.2,)
    p_m = (1.0,)
    Y = (1.4,)
    BQ = (0.02,)
    TR = (0.01,)
    Ig_baseline = (0.0,)
    factor = 100_000
    outer_loop_vars = (
        bssmat,
        nssmat,
        r_p,
        r,
        w,
        p_m,
        Y,
        BQ,
        TR,
        Ig_baseline,
        factor,
    )
    inner_loop_tuple = SS.inner_loop(outer_loop_vars, p, None)
    b_core = inner_loop_tuple[0]
    b_s = np.zeros((p.S, p.J))  # Savings from the inner loop
    b_s[1:, :] = b_core[:-1, :]  # Shift savings down for the next period
    n_core = inner_loop_tuple[1]
    tr = hh_core.get_tr(TR, 0, p, "SS")
    bq = hh_core.get_bq(BQ, 0, p, "SS")
    num_params = len(p.etr_params[-1][0])
    etr_params_3D = [
        [
            [p.etr_params[-1][s][i] for i in range(num_params)]
            for j in range(p.J)
        ]
        for s in range(p.S)
    ]
    taxss = tax.net_taxes(
        r_p,
        w,
        b_s,
        n_core,
        bq,
        factor,
        tr,
        0,  # ubi = 0
        0,  # theta = 0
        None,
        None,
        False,
        "SS",
        np.squeeze(p.e[-1, :, :]),
        etr_params_3D,
        p,
    )
    c_core = hh_core.get_cons(
        r_p,
        w,
        1.0,
        b_s,
        b_core,
        n_core,
        bq,
        0,  # rm  = 0
        taxss,
        np.squeeze(p.e[-1, :, :]),
        p,
    )

    # Now call the solve_HH function to get the household policy functions
    # add new parameters for solve_HH
    p.nz = 1
    p.z_grid = np.array([1.0])
    p.Z = np.array([[1.0]])
    # create b_grid for solve_HH
    b_grid = np.linspace(0.001, 20, 100)  # Asset grid for the test
    # call solve_HH with the same parameters as in the inner loop
    b_policy, c_policy, n_policy = household.Solve_HH(
        r_p,
        w,
        1.0,  # p_tilde
        factor,
        tr,
        bq,
        0,  # ubi,
        b_grid,
        p.sigma,
        0,  # theta
        p.chi_n[-1, :, 0],  # chi_n for the last period
        p.rho[-1, :],  # rho for the last period
        p.e,
        p.etr_params[-1, :, :],  # etr_params for the last period
        p.mtrx_params[-1, :, :],  # mtrx_params for the last
        p.mtry_params[-1, :, :],  # mtry_params for the last period
        0,
        100,  # t, the time index
        p,
        "SS",
    )
    # Extrapolate linearly for points on the OG-Core "grid"
    c_policy[s, :, z_index] = np.interp(
        b_grid, b_clean, c_interp, left=c_interp[0], right=c_interp[-1]
    )
    n_policy[s, :, z_index] = np.interp(
        b_grid, b_clean, n_interp, left=n_interp[0], right=n_interp[-1]
    )
    b_policy[s, :, z_index] = np.interp(
        b_grid,
        b_clean,
        b_splus1_interp,
        left=b_splus1_interp[0],
        right=b_splus1_interp[-1],
    )
=======
    assert np.isclose(foc_lab_resid, 0, atol=1e-5) # persistent error - can't get it lower?



# %%
>>>>>>> a28b4772
<|MERGE_RESOLUTION|>--- conflicted
+++ resolved
@@ -1618,7 +1618,6 @@
 
     # The residuals should be very close to zero
     assert np.isclose(bc_resid, 0, atol=1e-5)
-<<<<<<< HEAD
     assert np.isclose(
         foc_lab_resid, 0, atol=1e-4
     )  # persistent error - can't get it lower?
@@ -1752,11 +1751,4 @@
         b_splus1_interp,
         left=b_splus1_interp[0],
         right=b_splus1_interp[-1],
-    )
-=======
-    assert np.isclose(foc_lab_resid, 0, atol=1e-5) # persistent error - can't get it lower?
-
-
-
-# %%
->>>>>>> a28b4772
+    )